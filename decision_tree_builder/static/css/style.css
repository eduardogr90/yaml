--- conflicted
+++ resolved
@@ -722,10 +722,6 @@
 
 #edge-label-layer {
   z-index: 4;
-<<<<<<< HEAD
-  pointer-events: none;
-=======
->>>>>>> d9168d99
 }
 
 #nodes-layer {
