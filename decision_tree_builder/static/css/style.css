--- conflicted
+++ resolved
@@ -306,11 +306,7 @@
   justify-content: center;
   align-items: center;
   gap: 0.35rem;
-<<<<<<< HEAD
-  padding: 0.48rem 1.1rem;
-=======
   padding: 0.6rem 1.2rem;
->>>>>>> 5af8a2d4
   border-radius: var(--radius-sm);
   border: 1px solid transparent;
   font-weight: 400;
@@ -609,43 +605,11 @@
   flex-shrink: 0;
 }
 
-<<<<<<< HEAD
-.toolbar-section--actions .toolbar-buttons {
-  flex: 1 1 auto;
-  min-width: 0;
-  gap: clamp(0.4rem, 1vw, 0.65rem);
-}
-
-.toolbar-section--actions .toolbar-buttons .btn {
-  flex: 1 1 clamp(132px, 16vw, 220px);
-  min-width: 116px;
-  max-width: 240px;
-  white-space: nowrap;
-  padding-inline: clamp(0.75rem, 1.6vw, 1.1rem);
-  flex-shrink: 1;
-}
-
-@media (max-width: 1024px) {
-  .toolbar-section--actions .toolbar-buttons .btn {
-    flex-basis: clamp(118px, 22vw, 180px);
-    min-width: 104px;
-    font-size: 0.9rem;
-    padding-inline: clamp(0.65rem, 1.4vw, 0.95rem);
-  }
-}
-
 .toolbar-section--actions {
   flex: 1 1 auto;
   justify-content: flex-start;
 }
 
-=======
-.toolbar-section--actions {
-  flex: 1 1 auto;
-  justify-content: flex-start;
-}
-
->>>>>>> 5af8a2d4
 .toolbar-section--nodes {
   flex: 0 0 auto;
   padding-left: clamp(1.25rem, 2.5vw, 2rem);
